{
  "files": [
    "README.md"
  ],
  "imageSize": 100,
  "commit": false,
  "commitConvention": "angular",
  "contributors": [
    {
      "login": "Gabrola",
      "name": "Youssef Gaber",
      "avatar_url": "https://avatars.githubusercontent.com/u/1728215?v=4",
      "profile": "http://gabro.la",
      "contributions": [
        "code",
        "ideas",
        "test"
      ]
    },
    {
<<<<<<< HEAD
      "login": "netiperher",
      "name": "Per Hermansson",
      "avatar_url": "https://avatars.githubusercontent.com/u/45091747?v=4",
      "profile": "https://github.com/netiperher",
      "contributions": [
        "doc",
        "code"
=======
      "login": "ghoullier",
      "name": "Grégory Houllier",
      "avatar_url": "https://avatars.githubusercontent.com/u/2315749?v=4",
      "profile": "https://ghoullier.deno.dev/",
      "contributions": [
        "doc"
      ]
    },
    {
      "login": "michaelangrivera",
      "name": "Michael Angelo ",
      "avatar_url": "https://avatars.githubusercontent.com/u/55844504?v=4",
      "profile": "http://michaelangrivera.com",
      "contributions": [
        "doc"
      ]
    },
    {
      "login": "cyrus-za",
      "name": "Pieter Venter",
      "avatar_url": "https://avatars.githubusercontent.com/u/1845861?v=4",
      "profile": "https://pieter.venter.pro",
      "contributions": [
        "doc"
>>>>>>> e4e8f344
      ]
    }
  ],
  "contributorsPerLine": 7,
  "skipCi": true,
  "repoType": "github",
  "repoHost": "https://github.com",
  "projectName": "ts-rest",
  "projectOwner": "ts-rest"
}<|MERGE_RESOLUTION|>--- conflicted
+++ resolved
@@ -18,7 +18,6 @@
       ]
     },
     {
-<<<<<<< HEAD
       "login": "netiperher",
       "name": "Per Hermansson",
       "avatar_url": "https://avatars.githubusercontent.com/u/45091747?v=4",
@@ -26,7 +25,9 @@
       "contributions": [
         "doc",
         "code"
-=======
+      ]
+    },
+    {
       "login": "ghoullier",
       "name": "Grégory Houllier",
       "avatar_url": "https://avatars.githubusercontent.com/u/2315749?v=4",
@@ -51,7 +52,6 @@
       "profile": "https://pieter.venter.pro",
       "contributions": [
         "doc"
->>>>>>> e4e8f344
       ]
     }
   ],
